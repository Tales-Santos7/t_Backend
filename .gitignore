/node_modules
<<<<<<< HEAD
.env
=======
.env
>>>>>>> 87363c0e
<|MERGE_RESOLUTION|>--- conflicted
+++ resolved
@@ -1,6 +1,2 @@
 /node_modules
-<<<<<<< HEAD
-.env
-=======
-.env
->>>>>>> 87363c0e
+/.env